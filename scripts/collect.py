import os, io, json, time, zipfile, pathlib, hashlib, re, datetime as dt
from typing import Dict, Any, List, Optional, Tuple
import requests
import pandas as pd
from shutil import copyfile

# ---------- Paths & config ----------
ROOT = pathlib.Path(__file__).resolve().parents[1]
OUT  = ROOT / "dist"
WEB  = ROOT / "web"
DATA = ROOT / "data"
OUT.mkdir(parents=True, exist_ok=True)

CONFIG = json.loads((ROOT / "config" / "settings.json").read_text())
REPOS  = [l.strip() for l in (ROOT / "config" / "repos.txt").read_text().splitlines()
          if l.strip() and not l.strip().startswith("#")]

def _ensure_prefix_list(value) -> List[str]:
    if isinstance(value, str):
        return [value]
    if isinstance(value, list):
        return [str(v) for v in value if v]
    raise TypeError(f"Expected string or list of strings for prefix configuration, got {type(value).__name__}")

MON_PREFIXES = _ensure_prefix_list(CONFIG["monitoring_prefix"])
HIS_PREFIXES = _ensure_prefix_list(CONFIG["history_prefix"])
CSV_CANDS  = CONFIG["csv_name_candidates"]
FAIL_IF_MISSING_CSV = CONFIG.get("fail_if_missing_csv", True)

# ---------- GitHub API ----------
API = "https://api.github.com"
TOKEN = os.getenv("ORG_WIDE_TOKEN") or os.getenv("GITHUB_TOKEN") or os.getenv("GH_TOKEN")
HDRS = {"Accept": "application/vnd.github+json"}
if TOKEN:
    HDRS["Authorization"] = f"Bearer {TOKEN}"

def gh_get(url: str) -> Any:
    r = requests.get(url, headers=HDRS, timeout=60)
    r.raise_for_status()
    time.sleep(0.2)
    return r.json()

def gh_get_bin(url: str) -> bytes:
    r = requests.get(url, headers=HDRS, timeout=180)
    r.raise_for_status()
    time.sleep(0.2)
    return r.content

# ---------- Artifact helpers ----------
_TS_IN_NAME = re.compile(r"(\d{8}T\d{6}Z)")

def parse_name_ts(name: str) -> Optional[dt.datetime]:
    m = _TS_IN_NAME.search(name or "")
    if not m: return None
    return dt.datetime.strptime(m.group(1), "%Y%m%dT%H%M%SZ").replace(tzinfo=dt.timezone.utc)

def list_artifacts(owner: str, repo: str):
    page = 1
    while True:
        data = gh_get(f"{API}/repos/{owner}/{repo}/actions/artifacts?per_page=100&page={page}")
        items = data.get("artifacts", []) or []
        if not items: break
        for a in items: yield a
        if len(items) < 100: break
        page += 1

def looks_with_prefix(a: dict, repo: str, prefix: str) -> bool:
    n = a.get("name", "")
    return n.startswith(prefix) and not a.get("expired") and (f"-{repo}-" in n)

def latest_with_prefix(owner: str, repo: str, prefix: str) -> Optional[dict]:
    cands = []
    for a in list_artifacts(owner, repo):
        if not looks_with_prefix(a, repo, prefix): continue
        ts = parse_name_ts(a.get("name",""))
        created = a.get("created_at")
        created_dt = None
        if created:
            try: created_dt = dt.datetime.fromisoformat(created.replace("Z","+00:00"))
            except: pass
        score = ts or created_dt or dt.datetime.fromtimestamp(0, tz=dt.timezone.utc)
        cands.append((a, score))
    if not cands: return None
    cands.sort(key=lambda t: t[1], reverse=True)
    return cands[0][0]

def find_csv(zip_bytes: bytes, candidates: List[str]) -> Optional[Tuple[str, bytes]]:
    with zipfile.ZipFile(io.BytesIO(zip_bytes)) as zf:
        names = zf.namelist()
        for want in candidates:
            if want in names:
                with zf.open(want) as f: return want, f.read()
        # fallback: any CSV
        for n in names:
            if n.lower().endswith(".csv"):
                with zf.open(n) as f: return n, f.read()
    return None

# ---------- Data parsing ----------
ENTRY_SEP = re.compile(r"\s*;\s*")

def _normalize_path(p: str) -> str:
    try:
        if p.startswith("/") or p.startswith("./") or p.startswith("../"):
            return os.path.normpath(p)
    except Exception:
        pass
    return p

def parse_vloc_cell(cell: str) -> List[dict]:
    """
    Parse strings like:
      Spec:/path/file.py:34;OtherSpec:/usr/lib/.../x.py:495
    Returns: list of dicts {spec, file, line}
    """
    out = []
    if cell is None:
        return out
    s = str(cell).strip()
    if not s:
        return out

    for raw in ENTRY_SEP.split(s.strip("; ")):
        if not raw:
            continue
        # Expect "<spec>:<path>:<line>" but <path> may contain colons
        if ":" not in raw:
            continue
        left2, line_s = raw.rsplit(":", 1)
        try:
            line = int(line_s.strip())
        except Exception:
            continue

        if ":" in left2:
            spec, file_part = left2.split(":", 1)
        else:
            spec, file_part = "", left2

        spec = (spec or "Unknown").strip()
        file_part = _normalize_path(file_part.strip())
        if not file_part:
            continue

        out.append({"spec": spec, "file": file_part, "line": line})
    return out

def to_epoch(ts_val) -> Optional[int]:
    """
    Parse many timestamp formats to epoch seconds (UTC).
    Supports:
      - epoch seconds (10) or milliseconds (13)
      - ISO-like strings with/without 'Z'
      - 'YYYYMMDD_HHMM' (e.g. 20250821_1229)
      - 'YYYYMMDD_HHMMSS' (e.g. 20250821_122901)
    """
    if ts_val is None:
        return None
    s = str(ts_val).strip()
    if not s or s.lower() == "nan":
        return None

    # 1) epoch seconds or milliseconds
    if s.isdigit() and len(s) in (10, 13):
        return int(int(s) / (1000 if len(s) == 13 else 1))

    # 2) 'YYYYMMDD_HHMMSS' or 'YYYYMMDD_HHMM'
    m6 = re.match(r"^(\d{8})_(\d{6})$", s)
    if m6:
        ymd, hms = m6.groups()
        y, mth, d = int(ymd[0:4]), int(ymd[4:6]), int(ymd[6:8])
        hh, mm, ss = int(hms[0:2]), int(hms[2:4]), int(hms[4:6])
        try:
            dtm = dt.datetime(y, mth, d, hh, mm, ss, tzinfo=dt.timezone.utc)
            return int(dtm.timestamp())
        except Exception:
            return None
    m4 = re.match(r"^(\d{8})_(\d{4})$", s)
    if m4:
        ymd, hm = m4.groups()
        y, mth, d = int(ymd[0:4]), int(ymd[4:6]), int(ymd[6:8])
        hh, mm = int(hm[0:2]), int(hm[2:4])
        try:
            dtm = dt.datetime(y, mth, d, hh, mm, tzinfo=dt.timezone.utc)
            return int(dtm.timestamp())
        except Exception:
            return None

    # 3) ISO-ish
    s_norm = s.replace("Z", "+0000")
    for fmt in ("%Y-%m-%dT%H:%M:%S%z", "%Y-%m-%d %H:%M:%S%z",
                "%Y-%m-%dT%H:%M:%S", "%Y-%m-%d %H:%M:%S"):
        try:
            dtm = dt.datetime.strptime(s_norm, fmt)
            if dtm.tzinfo is None: dtm = dtm.replace(tzinfo=dt.timezone.utc)
            return int(dtm.timestamp())
        except Exception:
            pass

    # 4) pandas fallback
    try:
        d = pd.to_datetime([s], utc=True, errors="coerce")[0]
        if pd.notna(d): return int(d.to_pydatetime().timestamp())
    except Exception:
        pass
    return None

def build_dataset(prefixes: List[str], compute_after_first: bool = False) -> dict:
    """
    Reads artifacts with the first available prefix (tries each in order).
    Requires CSV columns (lowercased after read):
      timestamp, current_commit_sha, new_violations
    Uses ONLY 'new_violations' (blank => zero violations).
    Aggregates distinct specs per (file,line).
    """
    projects_out, total_commits, total_locations = [], 0, 0
    total_new_after_first = 0

    for full in REPOS:
        owner, repo = full.split("/", 1)
        art = None
        for prefix in prefixes:
            art = latest_with_prefix(owner, repo, prefix)
            if art:
                break

        proj = {
            "slug": full.replace("/","-").lower(),
            "full_name": full,
            "latest_artifact_name": art.get("name") if art else None,
            "commits": []
        }

        if art:
            zip_bytes = gh_get_bin(art["archive_download_url"])
            found = find_csv(zip_bytes, CSV_CANDS)
            if not found:
                if FAIL_IF_MISSING_CSV:
                    raise FileNotFoundError(f"No CSV found in artifact {art['name']}")
            else:
                _, csv_bytes = found
                # Force string dtype and fill NaN so new_violations is never lost
                df = pd.read_csv(io.BytesIO(csv_bytes), dtype=str).fillna("")
                df.columns = [c.strip().lower() for c in df.columns]

                required = {"timestamp", "current_commit_sha", "new_violations"}
                if not required.issubset(df.columns):
                    raise ValueError(f"CSV missing required columns for {full} ({art}); found {df.columns.tolist()}")

                # Build commits map strictly from new_violations
                commits_map: Dict[str, dict] = {}
                for _, r in df.iterrows():
                    sha = str(r.get("current_commit_sha", "")).strip()
                    if not sha:
                        continue
                    ts  = to_epoch(r.get("timestamp", ""))
                    new_v = str(r.get("new_violations", "") or "").strip()
                    coverage = r.get("coverage", "")
                    commit_msg = r.get("current_commit_message", "")
                    commit_ts = r.get("current_commit_timestamp", "")
                    locs = parse_vloc_cell(new_v) if new_v else []
                    
                    # Read violation counts from CSV
                    num_current = r.get("num_current_violations", "")
                    num_new = r.get("num_new_violations", "")
                    num_old = r.get("num_old_violations", "")
                    
                    def parse_int_or_zero(val):
                        if val is None or str(val).strip() == "" or str(val).strip().lower() == "nan":
                            return 0
                        try:
                            return int(float(str(val).strip()))
                        except (ValueError, TypeError):
                            return 0
                    
                    num_current_int = parse_int_or_zero(num_current)
                    num_new_int = parse_int_or_zero(num_new)
                    num_old_int = parse_int_or_zero(num_old)

                    if sha not in commits_map:
                        commits_map[sha] = {
                            "sha": sha, 
                            "ts": ts, 
                            "violations_raw": [], 
                            "coverage": None,
                            "current_commit_message": None,
                            "current_commit_timestamp": None,
                            "num_current_violations": 0,
                            "num_new_violations": 0,
                            "num_old_violations": 0
                        }
                    if ts and (commits_map[sha]["ts"] or 0) < ts:
                        commits_map[sha]["ts"] = ts
                    if locs:
                        commits_map[sha]["violations_raw"].extend(locs)
                    
                    # Store violation counts (use latest values if multiple rows for same SHA)
                    commits_map[sha]["num_current_violations"] = num_current_int
                    commits_map[sha]["num_new_violations"] = num_new_int
                    commits_map[sha]["num_old_violations"] = num_old_int
                    
                    # Store coverage if present
                    if coverage and str(coverage).strip() and str(coverage).strip().lower() != "nan":
                        try:
                            # Try to parse as float first, then as is
                            coverage_val = float(coverage)
                            commits_map[sha]["coverage"] = coverage_val
                        except (ValueError, TypeError):
                            commits_map[sha]["coverage"] = str(coverage).strip()
                    
                    # Store commit message if present
                    if commit_msg and str(commit_msg).strip() and str(commit_msg).strip().lower() != "nan":
                        commits_map[sha]["current_commit_message"] = str(commit_msg).strip()
                    
                    # Store commit timestamp if present
                    if commit_ts and str(commit_ts).strip() and str(commit_ts).strip().lower() != "nan":
                        commit_ts_epoch = to_epoch(commit_ts)
                        if commit_ts_epoch:
                            commits_map[sha]["current_commit_timestamp"] = commit_ts_epoch

                # Aggregate to output format
                EXCLUDED_PATH = "specs-new/NLTK_NonterminalSymbolMutability.py"

                for sha, obj in commits_map.items():
                    by_loc: Dict[Tuple[str,int], dict] = {}
                    for v in obj["violations_raw"]:
                        # Skip excluded file paths
                        if EXCLUDED_PATH in v["file"]:
                            continue
                        key = (v["file"], v["line"])
                        rec = by_loc.setdefault(key, {"file": v["file"], "line": v["line"], "specs": set()})
                        rec["specs"].add(v["spec"])

                    violations = []
                    for (f, ln), rec in sorted(by_loc.items(), key=lambda t: (t[0][0], t[0][1])):
                        spec_list = sorted(rec["specs"])
                        violations.append({
                            "id": hashlib.sha1(f"{f}|{ln}".encode("utf-8")).hexdigest()[:12],
                            "file": f,
                            "line": int(ln),
                            "count": len(spec_list), 
                            "specs": ";".join(spec_list),
                            "breakdown": [{"spec": s, "count": 1} for s in spec_list]
                        })

                    commit_data = {
                        "sha": sha,
                        "current_commit_sha": sha,
                        "ts": obj["ts"],
                        "counts": {"locations": len(violations)},
                        "violations": violations,
                        "num_current_violations": obj.get("num_current_violations", 0),
                        "num_new_violations": obj.get("num_new_violations", 0),
                        "num_old_violations": obj.get("num_old_violations", 0)
                    }
                    
                    # Add coverage if available
                    if obj.get("coverage") is not None:
                        commit_data["coverage"] = obj["coverage"]
                    
                    # Add commit message if available
                    if obj.get("current_commit_message") is not None:
                        commit_data["current_commit_message"] = obj["current_commit_message"]
                    
                    # Add commit timestamp if available
                    if obj.get("current_commit_timestamp") is not None:
                        commit_data["current_commit_timestamp"] = obj["current_commit_timestamp"]
                    
                    proj["commits"].append(commit_data)

                total_commits += len(commits_map)
                total_locations += sum(c["counts"]["locations"] for c in proj["commits"])

                # History-specific aggregate: unique locations that appear after the first commit
                if compute_after_first and proj["commits"]:
                    # The "first" commit is the first row in the CSV (already in chronological order)
                    first_commit = proj["commits"][0]
                    base_ids = {v.get("id") for v in first_commit.get("violations", [])}
                    
                    # Collect ALL violation IDs from ALL commits
                    all_violation_ids: set = set()
                    for c in proj["commits"]:
                        for v in c.get("violations", []):
                            vid = v.get("id")
                            if vid:
                                all_violation_ids.add(vid)
                    
                    # New violations = violations that exist in the overall history but NOT in the first commit
                    new_after_first = len(all_violation_ids - base_ids)
                    
                    # Debug logging
                    print(f"DEBUG {proj['full_name']}:")
                    print(f"  Total commits: {len(proj['commits'])}")
                    print(f"  First commit: {first_commit['sha'][:8]} (ts: {first_commit['ts']}, violations: {len(first_commit.get('violations', []))})")
                    print(f"  Base IDs count: {len(base_ids)}")
                    print(f"  All violation IDs count: {len(all_violation_ids)}")
                    print(f"  New after first: {new_after_first}")
                    
                    # Attach per-project counts
                    proj.setdefault("counts", {})["new_locations_after_first"] = new_after_first
                    total_new_after_first += new_after_first

        projects_out.append(proj)

    totals = {"commits": total_commits, "locations": total_locations}
    if compute_after_first:
        totals["new_locations_after_first"] = total_new_after_first
    return {"projects": projects_out, "totals": totals}

def build_dataset_from_local(compute_after_first: bool = False) -> dict:
    """
    Reads CSV files from local data directory.
    CSV filename should match the repo name (part after '/' in full repo name).
    Requires CSV columns (lowercased after read):
      timestamp, current_commit_sha, new_violations
    Uses ONLY 'new_violations' (blank => zero violations).
    Aggregates distinct specs per (file,line).
    """
    projects_out, total_commits, total_locations = [], 0, 0
    total_new_after_first = 0

    # Track repo names that are explicitly listed in repos.txt
    configured_repo_names = set()

    def process_one_project(full: str, csv_path: pathlib.Path):
        """
        Process a single CSV file into the unified project/commit structure.
        Mutates projects_out / total_* counters in the outer scope.
        """
        nonlocal total_commits, total_locations, total_new_after_first

        # full may be either "owner/repo" (from repos.txt) or just a repo/file name
        proj = {
            "slug": full.replace("/","-").lower(),
            "full_name": full,
            "latest_artifact_name": None,  # Not applicable for local data
            "commits": []
        }

        if csv_path.exists():
            try:
                # Force string dtype and fill NaN so new_violations is never lost
                df = pd.read_csv(csv_path, dtype=str).fillna("")
                df.columns = [c.strip().lower() for c in df.columns]

                required = {"timestamp", "current_commit_sha", "new_violations"}
                if not required.issubset(df.columns):
                    print(f"WARNING: CSV missing required columns for {full} ({csv_path}); found {df.columns.tolist()}")
                    projects_out.append(proj)
                    return

                # Build commits map strictly from new_violations
                commits_map: Dict[str, dict] = {}
                for _, r in df.iterrows():
                    sha = str(r.get("current_commit_sha", "")).strip()
                    if not sha:
                        continue
                    ts  = to_epoch(r.get("timestamp", ""))
                    new_v = str(r.get("new_violations", "") or "").strip()
                    coverage = r.get("coverage", "")
                    commit_msg = r.get("current_commit_message", "")
                    commit_ts = r.get("current_commit_timestamp", "")
                    num_python_files = r.get("num_python_file_changed", "")
                    github_url_val = r.get("github_url", "")
                    locs = parse_vloc_cell(new_v) if new_v else []

                    # Read violation counts from CSV
                    num_current = r.get("num_current_violations", "")
                    num_new = r.get("num_new_violations", "")
                    num_old = r.get("num_old_violations", "")

                    def parse_int_or_zero(val):
                        if val is None or str(val).strip() == "" or str(val).strip().lower() == "nan":
                            return 0
                        try:
                            return int(float(str(val).strip()))
                        except (ValueError, TypeError):
                            return 0

                    num_current_int = parse_int_or_zero(num_current)
                    num_new_int = parse_int_or_zero(num_new)
                    num_old_int = parse_int_or_zero(num_old)

                    if sha not in commits_map:
                        commits_map[sha] = {
                            "sha": sha,
                            "ts": ts,
                            "violations_raw": [],
                            "coverage": None,
                            "current_commit_message": None,
                            "current_commit_timestamp": None,
                            "num_current_violations": 0,
                            "num_new_violations": 0,
                            "num_old_violations": 0
                        }
                    if ts and (commits_map[sha]["ts"] or 0) < ts:
                        commits_map[sha]["ts"] = ts
                    if locs:
                        commits_map[sha]["violations_raw"].extend(locs)

                    # Store violation counts (use latest values if multiple rows for same SHA)
                    commits_map[sha]["num_current_violations"] = num_current_int
                    commits_map[sha]["num_new_violations"] = num_new_int
                    commits_map[sha]["num_old_violations"] = num_old_int

                    # Store coverage if present
                    if coverage and str(coverage).strip() and str(coverage).strip().lower() != "nan":
                        try:
                            # Try to parse as float first, then as is
                            coverage_val = float(coverage)
                            commits_map[sha]["coverage"] = coverage_val
                        except (ValueError, TypeError):
                            commits_map[sha]["coverage"] = str(coverage).strip()

                    # Store commit message if present
                    if commit_msg and str(commit_msg).strip() and str(commit_msg).strip().lower() != "nan":
                        commits_map[sha]["current_commit_message"] = str(commit_msg).strip()

                    # Store commit timestamp if present
                    if commit_ts and str(commit_ts).strip() and str(commit_ts).strip().lower() != "nan":
                        commit_ts_epoch = to_epoch(commit_ts)
                        if commit_ts_epoch:
                            commits_map[sha]["current_commit_timestamp"] = commit_ts_epoch

                # Aggregate to output format
                EXCLUDED_PATH = "specs-new/NLTK_NonterminalSymbolMutability.py"

                for sha, obj in commits_map.items():
                    by_loc: Dict[Tuple[str,int], dict] = {}
                    for v in obj["violations_raw"]:
                        # Skip excluded file paths
                        if EXCLUDED_PATH in v["file"]:
                            continue
                        key = (v["file"], v["line"])
                        rec = by_loc.setdefault(key, {"file": v["file"], "line": v["line"], "specs": set()})
                        rec["specs"].add(v["spec"])

                    violations = []
                    for (f, ln), rec in sorted(by_loc.items(), key=lambda t: (t[0][0], t[0][1])):
                        spec_list = sorted(rec["specs"])
                        violations.append({
                            "id": hashlib.sha1(f"{f}|{ln}".encode("utf-8")).hexdigest()[:12],
                            "file": f,
                            "line": int(ln),
                            "count": len(spec_list),
                            "specs": ";".join(spec_list),
                            "breakdown": [{"spec": s, "count": 1} for s in spec_list]
                        })

                    commit_data = {
                        "sha": sha,
                        "current_commit_sha": sha,
                        "ts": obj["ts"],
                        "counts": {"locations": len(violations)},
                        "violations": violations,
                        "num_current_violations": obj.get("num_current_violations", 0),
                        "num_new_violations": obj.get("num_new_violations", 0),
                        "num_old_violations": obj.get("num_old_violations", 0)
                    }

                    # Add coverage if available
                    if obj.get("coverage") is not None:
                        commit_data["coverage"] = obj["coverage"]

                    # Add commit message if available
                    if obj.get("current_commit_message") is not None:
                        commit_data["current_commit_message"] = obj["current_commit_message"]

                    # Add commit timestamp if available
                    if obj.get("current_commit_timestamp") is not None:
                        commit_data["current_commit_timestamp"] = obj["current_commit_timestamp"]
<<<<<<< HEAD

=======
                    
                    # Add num_python_file_changed if available (for history runs)
                    if obj.get("num_python_file_changed") is not None:
                        commit_data["num_python_file_changed"] = obj["num_python_file_changed"]
                    
                    # Add github_url if available (for history runs)
                    if obj.get("github_url") is not None:
                        commit_data["github_url"] = obj["github_url"]
                    
>>>>>>> f47c23f2
                    proj["commits"].append(commit_data)

                total_commits += len(commits_map)
                total_locations += sum(c["counts"]["locations"] for c in proj["commits"])

                # History-specific aggregate: unique locations that appear after the first commit
                if compute_after_first and proj["commits"]:
                    # The "first" commit is the first row in the CSV (already in chronological order)
                    first_commit = proj["commits"][0]
                    base_ids = {v.get("id") for v in first_commit.get("violations", [])}

                    # Collect ALL violation IDs from ALL commits
                    all_violation_ids: set = set()
                    for c in proj["commits"]:
                        for v in c.get("violations", []):
                            vid = v.get("id")
                            if vid:
                                all_violation_ids.add(vid)

                    # New violations = violations that exist in the overall history but NOT in the first commit
                    new_after_first = len(all_violation_ids - base_ids)

                    # Debug logging
                    print(f"DEBUG {proj['full_name']}:")
                    print(f"  Total commits: {len(proj['commits'])}")
                    print(f"  First commit: {first_commit['sha'][:8]} (ts: {first_commit['ts']}, violations: {len(first_commit.get('violations', []))})")
                    print(f"  Base IDs count: {len(base_ids)}")
                    print(f"  All violation IDs count: {len(all_violation_ids)}")
                    print(f"  New after first: {new_after_first}")

                    # Attach per-project counts
                    proj.setdefault("counts", {})["new_locations_after_first"] = new_after_first
                    total_new_after_first += new_after_first
            except Exception as e:
                print(f"ERROR: Failed to process {csv_path} for {full}: {e}")
            # Only append the project if we actually found a CSV file.
            projects_out.append(proj)
        else:
            # If there's no CSV for this project, just warn and skip it entirely
            # so it does not appear in the history tab.
            print(f"WARNING: CSV file not found for {full}: {csv_path}")

    # First, process all projects that are explicitly configured in repos.txt
    for full in REPOS:
        owner, repo = full.split("/", 1)
        repo = repo.strip()  # Remove any trailing spaces
        configured_repo_names.add(repo)

        # CSV filename is the repo name
        csv_path = DATA / f"{repo}.csv"
        process_one_project(full, csv_path)

    # Then, add any remaining CSV files in the data directory as standalone projects
    # (these may not appear in repos.txt). The file stem becomes the repo name.
    for csv_path in DATA.glob("*.csv"):
        repo_name = csv_path.stem
        if repo_name in configured_repo_names:
            continue  # already processed via repos.txt mapping

        # Use the filename as the "repo" identifier for history runs not in repos.txt
        full = repo_name
        process_one_project(full, csv_path)

    totals = {"commits": total_commits, "locations": total_locations}
    if compute_after_first:
        totals["new_locations_after_first"] = total_new_after_first
    return {"projects": projects_out, "totals": totals}

def build():
    payload = {
        "generated_at": int(time.time()),
        "datasets": {
            "monitoring": build_dataset(MON_PREFIXES),
            "history":    build_dataset_from_local(compute_after_first=True)
        }
    }
    (OUT / "data.json").write_text(json.dumps(payload, indent=2), encoding="utf-8")
    copyfile(WEB / "index.html", OUT / "index.html")

if __name__ == "__main__":
    build()<|MERGE_RESOLUTION|>--- conflicted
+++ resolved
@@ -491,7 +491,9 @@
                             "current_commit_timestamp": None,
                             "num_current_violations": 0,
                             "num_new_violations": 0,
-                            "num_old_violations": 0
+                            "num_old_violations": 0,
+                            "num_python_file_changed": None,
+                            "github_url": None
                         }
                     if ts and (commits_map[sha]["ts"] or 0) < ts:
                         commits_map[sha]["ts"] = ts
@@ -521,6 +523,17 @@
                         commit_ts_epoch = to_epoch(commit_ts)
                         if commit_ts_epoch:
                             commits_map[sha]["current_commit_timestamp"] = commit_ts_epoch
+                    
+                    # Store num_python_file_changed if present
+                    if num_python_files and str(num_python_files).strip() and str(num_python_files).strip().lower() != "nan":
+                        try:
+                            commits_map[sha]["num_python_file_changed"] = int(float(str(num_python_files).strip()))
+                        except (ValueError, TypeError):
+                            pass
+                    
+                    # Store github_url if present
+                    if github_url_val and str(github_url_val).strip() and str(github_url_val).strip().lower() != "nan":
+                        commits_map[sha]["github_url"] = str(github_url_val).strip()
 
                 # Aggregate to output format
                 EXCLUDED_PATH = "specs-new/NLTK_NonterminalSymbolMutability.py"
@@ -569,9 +582,6 @@
                     # Add commit timestamp if available
                     if obj.get("current_commit_timestamp") is not None:
                         commit_data["current_commit_timestamp"] = obj["current_commit_timestamp"]
-<<<<<<< HEAD
-
-=======
                     
                     # Add num_python_file_changed if available (for history runs)
                     if obj.get("num_python_file_changed") is not None:
@@ -581,7 +591,6 @@
                     if obj.get("github_url") is not None:
                         commit_data["github_url"] = obj["github_url"]
                     
->>>>>>> f47c23f2
                     proj["commits"].append(commit_data)
 
                 total_commits += len(commits_map)
